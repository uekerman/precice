--- conflicted
+++ resolved
@@ -1,4 +1,3 @@
-<<<<<<< HEAD
 // Copyright (C) 2011 Technische Universitaet Muenchen
 // This file is part of the preCICE project. For conditions of distribution and
 // use, please see the license notice at http://www5.in.tum.de/wiki/index.php/PreCICE_License
@@ -311,470 +310,4 @@
   BaseQNPostProcessing::removeMatrixColumn(columnIndex);
 }
 
-}}} // namespace precice, cplscheme, impl
-=======
-// Copyright (C) 2011 Technische Universitaet Muenchen
-// This file is part of the preCICE project. For conditions of distribution and
-// use, please see the license notice at http://www5.in.tum.de/wiki/index.php/PreCICE_License
-#include "IQNILSPostProcessing.hpp"
-#include "cplscheme/CouplingData.hpp"
-#include "utils/Globals.hpp"
-#include "tarch/la/GramSchmidt.h"
-#include "tarch/la/MatrixVectorOperations.h"
-#include "tarch/la/TransposedMatrix.h"
-#include "mesh/Mesh.hpp"
-#include "mesh/Vertex.hpp"
-#include "utils/Dimensions.hpp"
-#include "tarch/la/Scalar.h"
-#include "io/TXTWriter.hpp"
-#include "io/TXTReader.hpp"
-#include "utils/MasterSlave.hpp"
-//#include "utils/NumericalCompare.hpp"
-
-namespace precice {
-namespace cplscheme {
-namespace impl {
-
-tarch::logging::Log IQNILSPostProcessing::
-      _log("precice::cplscheme::impl::IQNILSPostProcessing");
-
-IQNILSPostProcessing:: IQNILSPostProcessing
-(
-  double initialRelaxation,
-  int    maxIterationsUsed,
-  int    timestepsReused,
-  double singularityLimit,
-  std::vector<int> dataIDs,
-  std::map<int,double> scalings)
-:
-  PostProcessing(),
-  _initialRelaxation(initialRelaxation),
-  _maxIterationsUsed(maxIterationsUsed),
-  _timestepsReused(timestepsReused),
-  _singularityLimit(singularityLimit),
-  _dataIDs(dataIDs),
-  _secondaryDataIDs(),
-  _scalings(scalings),
-  _firstIteration(true),
-  _oldXTilde(),
-  _secondaryOldXTildes(),
-  _residuals(),
-  _secondaryResiduals(),
-  _scaledValues(),
-  _scaledOldValues(),
-  _oldResiduals(),
-  _matrixV(),
-  _matrixW(),
-  _secondaryMatricesW(),
-  _matrixCols()
-{
-   preciceCheck((_initialRelaxation > 0.0) && (_initialRelaxation <= 1.0),
-                "IQNILSPostProcessing()",
-                "Initial relaxation factor for IQN-ILS post-processing has to "
-                << "be larger than zero and smaller or equal than one!");
-   preciceCheck(_maxIterationsUsed > 0, "IQNILSPostProcessing()",
-                "Maximal iterations used for IQN-ILS post-processing has to "
-                << "be larger than zero!");
-   preciceCheck(_timestepsReused >= 0, "IQNILSPostProcessing()",
-                "Number of old timesteps to be reused for IQN-ILS "
-                 << "post-processing has to be >= 0!");
-   preciceCheck(tarch::la::greater(_singularityLimit, 0.0),
-                "IQNILSPostProcessing()", "Singularity limit for IQN-ILS "
-                << "post-processing has to be larger than numerical zero ("
-                << tarch::la::NUMERICAL_ZERO_DIFFERENCE << ")!");
-}
-
-void IQNILSPostProcessing:: initialize
-(
-  DataMap& cplData )
-{
-  preciceTrace1("initialize()", cplData.size());
-
-  preciceCheck(not utils::MasterSlave::_slaveMode && not utils::MasterSlave::_masterMode,
-               "initialize()", "IQN-ILS "
-               << "post-processing is not yet supported for a participant in master mode");
-
-  size_t entries=0;
-
-  for(size_t i=0;i<_dataIDs.size();i++){
-    preciceCheck(utils::contained(_dataIDs[i], cplData), "initialize()",
-                 "Data with ID " << _dataIDs[i] << " is not contained in data "
-                 "given at initialization!");
-    entries += cplData[_dataIDs[i]]->values->size();
-  }
-
-
-
-  assertion(entries > 0);
-  double init = 0.0;
-  assertion(_oldXTilde.size() == 0);
-  assertion(_oldResiduals.size() == 0);
-  _oldXTilde.append(DataValues(entries, init));
-  _oldResiduals.append(DataValues(entries, init));
-  _residuals.append(DataValues(entries, init));
-  _scaledValues.append(DataValues(entries, init));
-  _scaledOldValues.append(DataValues(entries, init));
-  _matrixCols.push_front(0);
-  _firstIteration = true;
-
-  // Fetch secondary data IDs, to be relaxed with same coefficients from IQN-ILS
-  foreach (DataMap::value_type& pair, cplData){
-    if (not utils::contained(pair.first, _dataIDs)){
-      _secondaryDataIDs.push_back(pair.first);
-      int secondaryEntries = pair.second->values->size();
-      _secondaryOldXTildes[pair.first].append(DataValues(secondaryEntries, init));
-      _secondaryResiduals[pair.first].append(DataValues(secondaryEntries, init));
-    }
-  }
-
-  // Append old value columns, if not done outside of post-processing already
-  foreach (DataMap::value_type& pair, cplData){
-    int cols = pair.second->oldValues.cols();
-    if (cols < 1){ // Add only, if not already done
-      assertion1(pair.second->values->size() > 0, pair.first);
-      pair.second->oldValues.append(
-        CouplingData::DataMatrix(pair.second->values->size(), 1, 0.0));
-    }
-  }
-}
-
-void IQNILSPostProcessing:: performPostProcessing
-(
-  DataMap& cplData)
-{
-  preciceTrace2("performPostProcessing()", _dataIDs.size(), cplData.size());
-  using namespace tarch::la;
-  assertion2(_dataIDs.size() == _scalings.size(), _dataIDs.size(), _scalings.size());
-  assertion2(_oldResiduals.size() == _oldXTilde.size(),
-             _oldResiduals.size(), _oldXTilde.size());
-  assertion2(_scaledValues.size() == _oldXTilde.size(),
-             _scaledValues.size(), _oldXTilde.size());
-  assertion2(_scaledOldValues.size() == _oldXTilde.size(),
-             _scaledOldValues.size(), _oldXTilde.size());
-  assertion2(_residuals.size() == _oldXTilde.size(),
-             _residuals.size(), _oldXTilde.size());
-
-  //DataValues scaledValues(_oldXTilde.size());
-  //DataValues scaledOldValues(_oldXTilde.size());
-  int offset = 0;
-  foreach (int id, _dataIDs){
-    double factor = _scalings[id];
-    preciceDebug("Scaling Factor " << factor << " for id: " << id);
-    int size = cplData[id]->values->size();
-    DataValues& values = *cplData[id]->values;
-    DataValues& oldValues = cplData[id]->oldValues.column(0);
-    for (int i=0; i < size; i++){
-      _scaledValues[i+offset] = values[i]/factor;
-      _scaledOldValues[i+offset] = oldValues[i]/factor;
-    }
-//    values.append((*(cplData[id]->values))/factor);
-//    oldValues.append((cplData[id]->oldValues.column(0))/factor);
-    offset += size;
-  }
-
-  //preciceDebug("Untouched values = " << values);
-  //preciceDebug("Old values = " << oldValues);
-
-  // Compute current residual: vertex-data - oldData
-  //DataValues residuals(scaledValues);
-  _residuals = _scaledValues;
-  _residuals -= _scaledOldValues;
-
-  // Compute residuals of secondary data
-  foreach (int id, _secondaryDataIDs){
-    DataValues& secResiduals = _secondaryResiduals[id];
-    PtrCouplingData data = cplData[id];
-    assertion2(secResiduals.size() == data->values->size(),
-               secResiduals.size(), data->values->size());
-    secResiduals = *(data->values);
-    secResiduals -= data->oldValues.column(0);
-  }
-
-  if (_firstIteration && (_matrixCols.size() < 2)){
-    preciceDebug("   Performing underrelaxation");
-    _oldXTilde = _scaledValues; // Store x tilde
-    _oldResiduals = _residuals; // Store current residual
-    // Perform underrelaxation with residual: x_new = x_old + omega * res
-    _residuals *= _initialRelaxation;
-    _residuals += _scaledOldValues;
-    _scaledValues = _residuals;
-
-    // Store x_tildes for secondary data
-    foreach (int id, _secondaryDataIDs){
-      assertion2(_secondaryOldXTildes[id].size() == cplData[id]->values->size(),
-                 _secondaryOldXTildes[id].size(), cplData[id]->values->size());
-      _secondaryOldXTildes[id] = *(cplData[id]->values);
-    }
-
-    // Perform underrelaxation with initial relaxation factor for rest of data.
-    foreach (int id, _secondaryDataIDs){
-      PtrCouplingData data = cplData[id];
-      DataValues& values = *(data->values);
-      values *= _initialRelaxation;                   // new * omg
-      DataValues& secResiduals = _secondaryResiduals[id];
-      secResiduals = data->oldValues.column(0);    // old
-      secResiduals *= 1.0 - _initialRelaxation;       // (1-omg) * old
-      values += secResiduals;                      // (1-omg) * old + new * omg
-    }
-  }
-  else {
-    preciceDebug("   Performing QN step");
-
-    if (not _firstIteration){ // Update matrices V, W with newest information
-      assertion2(_matrixV.cols() == _matrixW.cols(), _matrixV.cols(), _matrixW.cols());
-      assertion2(_matrixV.cols() <= _maxIterationsUsed,
-                 _matrixV.cols(), _maxIterationsUsed);
-      bool columnLimitReached = _matrixV.cols() == _maxIterationsUsed;
-      bool overdetermined = _matrixV.cols() <= _matrixV.rows();
-      if (not columnLimitReached && overdetermined){
-        _matrixV.appendFront(_residuals); // Will be modified to delta_r
-        _matrixW.appendFront(_residuals); // Will be overwritten by delta_x_tilde
-        // Append column for secondary W matrices
-        foreach (int id, _secondaryDataIDs){
-          _secondaryMatricesW[id].appendFront(_secondaryResiduals[id]);
-        }
-        _matrixCols.front()++;
-      }
-      else {
-        _matrixV.shiftSetFirst(_residuals); // Will be modified to delta_r
-        _matrixW.shiftSetFirst(_residuals); // Will be overwritten by delta_x_tilde
-        // Shift column for secondary W matrices
-        foreach (int id, _secondaryDataIDs){
-          _secondaryMatricesW[id].shiftSetFirst(_secondaryResiduals[id]);
-        }
-        _matrixCols.front()++;
-        _matrixCols.back()--;
-        if (_matrixCols.back() == 0){
-          _matrixCols.pop_back();
-        }
-      }
-      // Compute delta_residual = residual - residual_old
-      _matrixV.column(0) -= _oldResiduals;
-
-      // Compute delta_x_tilde = x_tilde - x_tilde_old
-      _matrixW.column(0) = _scaledValues;
-      _matrixW.column(0) -= _oldXTilde;
-      // Compute delta_x_tilde for secondary data
-      foreach (int id, _secondaryDataIDs){
-        DataMatrix& secW = _secondaryMatricesW[id];
-        assertion2(secW.column(0).size() == cplData[id]->values->size(),
-                   secW.column(0).size(), cplData[id]->values->size());
-        secW.column(0) = *(cplData[id]->values);
-        secW.column(0) -= _secondaryOldXTildes[id];
-      }
-    }
-
-    _oldResiduals = _residuals;   // Store residuals
-    _oldXTilde = _scaledValues;   // Store x_tilde
-    foreach (int id, _secondaryDataIDs){ // Store x_tildes for secondary data
-      assertion2(_secondaryOldXTildes[id].size() == cplData[id]->values->size(),
-                 _secondaryOldXTildes[id].size(), cplData[id]->values->size());
-      _secondaryOldXTildes[id] = *(cplData[id]->values);
-    }
-
-    DataValues Wc(_residuals.size(), 0.0);
-
-    // Calculate QR decomposition of matrix V and solve Rc = -Qr
-    DataValues c;
-    bool linearDependence = true;
-    while (linearDependence){
-      preciceDebug("   Compute Newton factors");
-      linearDependence = false;
-      DataMatrix Vcopy(_matrixV);
-      DataMatrix Q(Vcopy.rows(), Vcopy.cols(), 0.0);
-      DataMatrix R(Vcopy.cols(), Vcopy.cols(), 0.0);
-      modifiedGramSchmidt(Vcopy, Q, R);
-      if (_matrixV.cols() > 1){
-        for (int i=0; i < _matrixV.cols(); i++){
-          if (R(i,i) < _singularityLimit){
-            preciceDebug("   Removing linear dependent column " << i);
-            linearDependence = true;
-            removeMatrixColumn(i);
-          }
-        }
-      }
-      if (not linearDependence){
-        preciceDebug("   Apply Newton factors");
-        //preciceDebug("performPostProcessing()", "   Q = " << Q);
-        DataValues b(Q.cols(), 0.0);
-        //precicePrint("Q.cols() = " << Q.cols() << ", Q.rows() = " << Q.rows());
-        //precicePrint("Q_T.cols() = " << transpose(Q).cols() << ", Q_T.rows() = " << transpose(Q).rows());
-        multiply(transpose(Q), _residuals, b); // = Qr
-        b *= -1.0; // = -Qr
-        assertion1(c.size() == 0, c.size());
-        c.append(b.size(), 0.0);
-        //preciceDebug("performPostProcessing()", "   R = " << R);
-        //preciceDebug("performPostProcessing()", "   b = " << b);
-        backSubstitution(R, b, c);
-        multiply(_matrixW, c, Wc); // = Wc
-        //preciceDebug("performPostProcessing()", "   _matrixW = " << _matrixW);
-        preciceDebug("c = " << c);
-      }
-    }
-    //preciceDebug("performPostProcessing()", "   oldValues = " << oldValues);
-    _scaledValues = _scaledOldValues;  // = x^k
-    _scaledValues += Wc;        // = x^k + Wc
-    _scaledValues += _residuals; // = x^k + Wc + r^k
-
-    // Perform QN relaxation for secondary data
-    foreach (int id, _secondaryDataIDs){
-      PtrCouplingData data = cplData[id];
-      DataValues& values = *(data->values);
-      assertion2(_secondaryMatricesW[id].cols() == c.size(),
-                 _secondaryMatricesW[id].cols(), c.size());
-      multiply(_secondaryMatricesW[id], c, values);
-      assertion2(values.size() == data->oldValues.column(0).size(),
-                 values.size(), data->oldValues.column(0).size());
-      values += data->oldValues.column(0);
-      assertion2(values.size() == _secondaryResiduals[id].size(),
-                 values.size(), _secondaryResiduals[id].size());
-      values += _secondaryResiduals[id];
-    }
-
-//    foreach (DataMap::value_type & pair, cplData){
-//      if (pair.first != *_dataIDs.begin() && pair.first != *(_dataIDs.end()-1)){
-//        DataValues & residuals = *pair.second->values; // = x_tilde
-//        residuals -= pair.second->oldValues.column(0); // = x_tilde - x^k = r^k
-//        // Perform update with Wc
-//        residuals += Wc;                               // = Wc + r^k
-//        residuals += pair.second->oldValues.column(0); // = x^k + Wc + r^k
-//        *pair.second->values = residuals;
-//      }
-//    }
-    //preciceDebug("performPostprocessing()", "Postprocessed values = " << values);
-  }
-
-  // Undo scaling of values and overwrite originals
-  offset = 0;
-  foreach(int id, _dataIDs){
-    double factor = _scalings[id];
-    int size = cplData[id]->values->size();
-    preciceDebug("Copying values back, size: " << size);
-    utils::DynVector& valuesPart = *(cplData[id]->values);
-    utils::DynVector& oldValuesPart = cplData[id]->oldValues.column(0);
-    for(int i=0; i < size; i++){
-      valuesPart[i] = _scaledValues[i+offset]*factor;
-      oldValuesPart[i] = _scaledOldValues[i+offset]*factor;
-    }
-    offset += size;
-  }
-  //preciceDebug("copied values back, values size: " << cplData[*_dataIDs.begin()]->values->size());
-  //preciceDebug("copied values back, oldValues size: " << cplData[*_dataIDs.begin()]->oldValues.column(0).size());
-  _firstIteration = false;
-}
-
-void IQNILSPostProcessing:: iterationsConverged
-(
-   DataMap & cplData)
-{
-  preciceTrace("iterationsConverged()");
-# ifdef Debug
-  std::ostringstream stream;
-  stream << "Matrix column counters: ";
-  foreach (int cols, _matrixCols){
-    stream << cols << ", ";
-  }
-  preciceDebug(stream.str());
-# endif // Debug
-
-  if (_matrixCols.front() == 0){ // Did only one iteration
-    _matrixCols.pop_front();
-  }
-
-  if (_timestepsReused == 0){
-    //precicePrint("Removing all columns from V, W");
-    _matrixV.clear();
-    _matrixW.clear();
-    foreach (int id, _secondaryDataIDs){
-      _secondaryMatricesW[id].clear();
-    }
-    _matrixCols.clear();
-  }
-  else if ((int)_matrixCols.size() > _timestepsReused){
-    int toRemove = _matrixCols.back();
-    assertion1(toRemove > 0, toRemove);
-    preciceDebug("Removing " << toRemove << " cols from IQN-ILS matrices with "
-                 << _matrixV.cols() << " cols");
-    assertion2(_matrixV.cols() == _matrixW.cols(), _matrixV.cols(), _matrixW.cols());
-    assertion2(_matrixV.cols() > toRemove, _matrixV.cols(), toRemove);
-    for (int i=0; i < toRemove; i++){
-      _matrixV.remove(_matrixV.cols() - 1);
-      _matrixW.remove(_matrixW.cols() - 1);
-    }
-    foreach (int id, _secondaryDataIDs){
-      DataMatrix& secW = _secondaryMatricesW[id];
-      assertion3(secW.cols() > toRemove, secW, toRemove, id);
-      for (int i=0; i < toRemove; i++){
-        secW.remove(secW.cols() - 1);
-      }
-    }
-    _matrixCols.pop_back();
-  }
-  _matrixCols.push_front(0);
-  _firstIteration = true;
-}
-
-void IQNILSPostProcessing:: exportState(io::TXTWriter& writer)
-{
-//  tarch::la::Vector<1,int> colSize(_matrixCols.size());
-//  writer.write(colSize);
-//  writer.write(_matrixCols);
-//  writer.write(_oldXTilde);
-//  writer.write(_oldResiduals);
-//  writer.write(_matrixV);
-//  writer.write(_matrixW);
-}
-
-void IQNILSPostProcessing:: importState(io::TXTReader& reader)
-{
-//  tarch::la::Vector<1,int> colSize;
-//  reader.read(colSize);
-//  _matrixCols.resize(colSize[0]);
-//  reader.read(_oldXTilde);
-//  reader.read(_oldResiduals);
-//  for (int i=0; i<colSize[0]; i++ ){
-//    // Using _oldXTilde to have a vector with appropriate size.
-//    // Values are overwritten afterwards in file read.
-//    _matrixV.append(_oldXTilde);
-//    _matrixW.append(_oldXTilde);
-//  }
-//  reader.read(_matrixV);
-//  reader.read(_matrixW);
-//  if (colSize[0] > 1){
-//    _firstIteration = false;
-//  }
-}
-
-void IQNILSPostProcessing:: removeMatrixColumn
-(
-  int columnIndex)
-{
-  preciceTrace2("removeMatrixColumn()", columnIndex, _matrixV.cols());
-
-  // Remove matrix columns
-  assertion(_matrixV.cols() > 1);
-  _matrixV.remove(columnIndex);
-  _matrixW.remove(columnIndex);
-  foreach (int id, _secondaryDataIDs){
-    _secondaryMatricesW[id].remove(columnIndex);
-  }
-
-  // Reduce column count
-  std::deque<int>::iterator iter = _matrixCols.begin();
-  int cols = 0;
-  while(iter != _matrixCols.end()) {
-    cols += *iter;
-    if(cols > columnIndex) {
-      assertion(*iter > 0);
-      *iter -= 1;
-      if(*iter == 0) {
-        _matrixCols.erase(iter);
-      }
-      break;
-    }
-    iter++;
-  }
-}
-
-}}} // namespace precice, cplscheme, impl
->>>>>>> 46acf43c
+}}} // namespace precice, cplscheme, impl