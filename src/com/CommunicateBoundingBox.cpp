#include "CommunicateBoundingBox.hpp"
#include "Communication.hpp"

namespace precice
{
namespace com
{
CommunicateBoundingBox::CommunicateBoundingBox(
    com::PtrCommunication communication)
    : _communication(communication)
{
}

void CommunicateBoundingBox::sendBoundingBox(
    const mesh::Mesh::BoundingBox &bb,
    int                            rankReceiver)
{
  PRECICE_TRACE(rankReceiver);

  for (const auto &d : bb) {
    _communication->send(d.first, rankReceiver);
    _communication->send(d.second, rankReceiver);
  }
}

void CommunicateBoundingBox::receiveBoundingBox(
    mesh::Mesh::BoundingBox &bb,
    int                      rankSender)
{
  PRECICE_TRACE(rankSender);

  for (auto &d : bb) {
    _communication->receive(d.first, rankSender);
    _communication->receive(d.second, rankSender);
  }
}

void CommunicateBoundingBox::sendBoundingBoxMap(
    mesh::Mesh::BoundingBoxMap &bbm,
    int                         rankReceiver)
{
<<<<<<< HEAD

=======
  
>>>>>>> a150e66e
  PRECICE_TRACE(rankReceiver);
  _communication->send((int) bbm.size(), rankReceiver);

  for (const auto &bb : bbm) {
    sendBoundingBox(bb.second, rankReceiver);
  }
}

void CommunicateBoundingBox::receiveBoundingBoxMap(
    mesh::Mesh::BoundingBoxMap &bbm,
    int                         rankSender)
{
  
  PRECICE_TRACE(rankSender);
  int sizeOfReceivingMap;
  _communication->receive(sizeOfReceivingMap, rankSender);
<<<<<<< HEAD
  assertion(sizeOfReceivingMap == (int) bbm.size());
=======
  PRECICE_ASSERT(sizeOfReceivingMap == (int) bbm.size());
>>>>>>> a150e66e

  for (auto &bb : bbm) {
    receiveBoundingBox(bb.second, rankSender);
  }
}

void CommunicateBoundingBox::sendConnectionMap(
    std::map<int, std::vector<int>> &fbm,
    int                              rankReceiver)
{
<<<<<<< HEAD
  TRACE(rankReceiver);
=======
  PRECICE_TRACE(rankReceiver);
>>>>>>> a150e66e
  _communication->send((int) fbm.size(), rankReceiver);

  for (const auto &vect : fbm) {
    _communication->send(vect.first, rankReceiver);
    _communication->send(vect.second, rankReceiver);
  }
}

///@todo needs some rewrite eventually. do we assume that the ranks are ordered or not? maybe change to vector
void CommunicateBoundingBox::receiveConnectionMap(
    std::map<int, std::vector<int>> &fbm,
    int                              rankSender)
{
<<<<<<< HEAD
  TRACE(rankSender);
  int sizeOfReceivingMap;
  _communication->receive(sizeOfReceivingMap, rankSender);
  assertion(sizeOfReceivingMap == (int) fbm.size());
=======
  PRECICE_TRACE(rankSender);
  int sizeOfReceivingMap;
  _communication->receive(sizeOfReceivingMap, rankSender);
  PRECICE_ASSERT(sizeOfReceivingMap == (int) fbm.size());
>>>>>>> a150e66e

  for (size_t i = 0; i < fbm.size(); ++i) {
    int              rank;
    std::vector<int> connected_ranks;
    _communication->receive(rank, rankSender);
    _communication->receive(connected_ranks, rankSender);
    fbm[rank] = connected_ranks;
    connected_ranks.clear();
  }
}

void CommunicateBoundingBox::broadcastSendBoundingBoxMap(
    mesh::Mesh::BoundingBoxMap &bbm)
{
<<<<<<< HEAD
  TRACE();
=======
  PRECICE_TRACE();
>>>>>>> a150e66e
  _communication->broadcast((int) bbm.size());

  for (const auto &rank : bbm) {
    for (const auto &dimension : rank.second) {
      _communication->broadcast(dimension.first);
      _communication->broadcast(dimension.second);
    }
  }
}

void CommunicateBoundingBox::broadcastReceiveBoundingBoxMap(
    mesh::Mesh::BoundingBoxMap &bbm)
{
<<<<<<< HEAD
  TRACE();
  int sizeOfReceivingMap;
  _communication->broadcast(sizeOfReceivingMap, 0);
  assertion(sizeOfReceivingMap == (int) bbm.size());
=======
  PRECICE_TRACE();
  int sizeOfReceivingMap;
  _communication->broadcast(sizeOfReceivingMap, 0);
  PRECICE_ASSERT(sizeOfReceivingMap == (int) bbm.size());
>>>>>>> a150e66e

  for (auto &rank : bbm) {
    for (auto &dimension : rank.second) {
      _communication->broadcast(dimension.first, 0);
      _communication->broadcast(dimension.second, 0);
    }
  }
}

void CommunicateBoundingBox::broadcastSendConnectionMap(
    std::map<int, std::vector<int>> &fbm)
{
<<<<<<< HEAD
  TRACE();
=======
  PRECICE_TRACE();
>>>>>>> a150e66e
  _communication->broadcast((int) fbm.size());

  for (auto &rank : fbm) {
    _communication->broadcast(rank.second);
  }
}

void CommunicateBoundingBox::broadcastReceiveConnectionMap(
    std::map<int, std::vector<int>> &fbm)
{
<<<<<<< HEAD
  TRACE();
  int sizeOfReceivingMap;
  _communication->broadcast(sizeOfReceivingMap, 0);
  assertion(sizeOfReceivingMap == (int) fbm.size());
=======
  PRECICE_TRACE();
  int sizeOfReceivingMap;
  _communication->broadcast(sizeOfReceivingMap, 0);
  PRECICE_ASSERT(sizeOfReceivingMap == (int) fbm.size());
>>>>>>> a150e66e

  for (auto &rank : fbm) {
    _communication->broadcast(rank.second, 0);
  }
}

} // namespace com
} // namespace precice<|MERGE_RESOLUTION|>--- conflicted
+++ resolved
@@ -39,11 +39,7 @@
     mesh::Mesh::BoundingBoxMap &bbm,
     int                         rankReceiver)
 {
-<<<<<<< HEAD
 
-=======
-  
->>>>>>> a150e66e
   PRECICE_TRACE(rankReceiver);
   _communication->send((int) bbm.size(), rankReceiver);
 
@@ -56,15 +52,11 @@
     mesh::Mesh::BoundingBoxMap &bbm,
     int                         rankSender)
 {
-  
+
   PRECICE_TRACE(rankSender);
   int sizeOfReceivingMap;
   _communication->receive(sizeOfReceivingMap, rankSender);
-<<<<<<< HEAD
-  assertion(sizeOfReceivingMap == (int) bbm.size());
-=======
   PRECICE_ASSERT(sizeOfReceivingMap == (int) bbm.size());
->>>>>>> a150e66e
 
   for (auto &bb : bbm) {
     receiveBoundingBox(bb.second, rankSender);
@@ -75,11 +67,7 @@
     std::map<int, std::vector<int>> &fbm,
     int                              rankReceiver)
 {
-<<<<<<< HEAD
-  TRACE(rankReceiver);
-=======
   PRECICE_TRACE(rankReceiver);
->>>>>>> a150e66e
   _communication->send((int) fbm.size(), rankReceiver);
 
   for (const auto &vect : fbm) {
@@ -93,17 +81,10 @@
     std::map<int, std::vector<int>> &fbm,
     int                              rankSender)
 {
-<<<<<<< HEAD
-  TRACE(rankSender);
-  int sizeOfReceivingMap;
-  _communication->receive(sizeOfReceivingMap, rankSender);
-  assertion(sizeOfReceivingMap == (int) fbm.size());
-=======
   PRECICE_TRACE(rankSender);
   int sizeOfReceivingMap;
   _communication->receive(sizeOfReceivingMap, rankSender);
   PRECICE_ASSERT(sizeOfReceivingMap == (int) fbm.size());
->>>>>>> a150e66e
 
   for (size_t i = 0; i < fbm.size(); ++i) {
     int              rank;
@@ -118,11 +99,7 @@
 void CommunicateBoundingBox::broadcastSendBoundingBoxMap(
     mesh::Mesh::BoundingBoxMap &bbm)
 {
-<<<<<<< HEAD
-  TRACE();
-=======
   PRECICE_TRACE();
->>>>>>> a150e66e
   _communication->broadcast((int) bbm.size());
 
   for (const auto &rank : bbm) {
@@ -136,17 +113,10 @@
 void CommunicateBoundingBox::broadcastReceiveBoundingBoxMap(
     mesh::Mesh::BoundingBoxMap &bbm)
 {
-<<<<<<< HEAD
-  TRACE();
-  int sizeOfReceivingMap;
-  _communication->broadcast(sizeOfReceivingMap, 0);
-  assertion(sizeOfReceivingMap == (int) bbm.size());
-=======
   PRECICE_TRACE();
   int sizeOfReceivingMap;
   _communication->broadcast(sizeOfReceivingMap, 0);
   PRECICE_ASSERT(sizeOfReceivingMap == (int) bbm.size());
->>>>>>> a150e66e
 
   for (auto &rank : bbm) {
     for (auto &dimension : rank.second) {
@@ -159,11 +129,7 @@
 void CommunicateBoundingBox::broadcastSendConnectionMap(
     std::map<int, std::vector<int>> &fbm)
 {
-<<<<<<< HEAD
-  TRACE();
-=======
   PRECICE_TRACE();
->>>>>>> a150e66e
   _communication->broadcast((int) fbm.size());
 
   for (auto &rank : fbm) {
@@ -174,17 +140,10 @@
 void CommunicateBoundingBox::broadcastReceiveConnectionMap(
     std::map<int, std::vector<int>> &fbm)
 {
-<<<<<<< HEAD
-  TRACE();
-  int sizeOfReceivingMap;
-  _communication->broadcast(sizeOfReceivingMap, 0);
-  assertion(sizeOfReceivingMap == (int) fbm.size());
-=======
   PRECICE_TRACE();
   int sizeOfReceivingMap;
   _communication->broadcast(sizeOfReceivingMap, 0);
   PRECICE_ASSERT(sizeOfReceivingMap == (int) fbm.size());
->>>>>>> a150e66e
 
   for (auto &rank : fbm) {
     _communication->broadcast(rank.second, 0);
