--- conflicted
+++ resolved
@@ -31,14 +31,9 @@
   endif()
 
   # Assemble the command
-<<<<<<< HEAD
-
-  if(PAT_MPI)
-=======
   if(PAT_PETSC OR (NOT PAT_NOMPI AND MPI))
     # Parallel tests, dispatched by MPI
     message(STATUS "Test ${PAT_FULL_NAME} - parallel")
->>>>>>> c5fd17ce
     add_test(NAME ${PAT_FULL_NAME}
       COMMAND ${MPIEXEC_EXECUTABLE} ${MPIEXEC_NUMPROC_FLAG} 4 ${PRECICE_CTEST_MPI_FLAGS} ${MPIEXEC_PREFLAGS} $<TARGET_FILE:testprecice> ${PAT_ARGUMENTS} --log_level=all ${MPIEXEC_POSTFLAGS}
       )
@@ -52,14 +47,10 @@
     message(STATUS "Test ${PAT_FULL_NAME} - skipped")
     return()
   endif()
-<<<<<<< HEAD
-
-=======
   # Generate working directory
   set(PAT_WDIR "${PRECICE_TEST_DIR}/${PAT_NAME}")
   file(MAKE_DIRECTORY "${PAT_WDIR}")
   # Setting properties
->>>>>>> c5fd17ce
   set_tests_properties(${PAT_FULL_NAME}
     PROPERTIES
     RUN_SERIAL TRUE # Do not run this test in parallel with others
